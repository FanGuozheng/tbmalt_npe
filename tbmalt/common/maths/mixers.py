--- conflicted
+++ resolved
@@ -59,6 +59,7 @@
             @wraps(func)
             def wrapper(*args, **kwargs):
                 self = args[0]
+                # pylint: disable=W0212
                 if self._step_number == 0:
                     dtype = args[1].dtype
                     if torch.finfo(dtype).resolution > self.tolerance:
@@ -202,19 +203,19 @@
 
         The attractive fixed point of the function:
 
-        >>> from torch import tensor, sqrt
-        >>> def func(x):
-        >>>     return tensor([0.5 * sqrt(x[0] + x[1]),
-        >>>                    1.5 * x[0] + 0.5 * x[1]])
-
-        can be idenfied using the ``Simple`` mixer as follows:
-
-        >>> from tbmalt.common.maths.mixers import Simple
-        >>> x = tensor([2., 2.])  # Initial guess
-        >>> mixer = Simple(False, tolerance=1E-4, mix_param=0.8)
-        >>> for i in range(100):
-        >>>     x = mixer(func(x), x)
-        >>> print(x)
+        # >>> from torch import tensor, sqrt
+        # >>> def func(x):
+        # >>>     return tensor([0.5 * sqrt(x[0] + x[1]),
+        # >>>                    1.5 * x[0] + 0.5 * x[1]])
+        #
+        # can be idenfied using the ``Simple`` mixer as follows:
+        #
+        # >>> from tbmalt.common.maths.mixers import Simple
+        # >>> x = tensor([2., 2.])  # Initial guess
+        # >>> mixer = Simple(False, tolerance=1E-4, mix_param=0.8)
+        # >>> for i in range(100):
+        # >>>     x = mixer(func(x), x)
+        # >>> print(x)
         tensor([1., 3.])
     """
 
@@ -310,8 +311,8 @@
         # Invert cull_list, gather & reassign x_old and _delta so only those
         # marked False remain.
         cull = ~cull_list
-<<<<<<< HEAD
-        self._x_old, self._delta = self._x_old[cull], self._delta[cull]
+        self._x_old = self._x_old[cull]
+        self._delta = self._delta[cull]
 
 
 class Anderson(_Mixer):
@@ -369,8 +370,9 @@
                  generations: int = 6, diagonal_offset=0.01,
                  init_mix_param: Real = 0.01, tolerance: Real = 1E-6):
 
-        super().__init__(is_batch, mix_param, tolerance)
-
+        super().__init__(is_batch, tolerance)
+
+        self.mix_param = mix_param
         self.generations = generations
         self.init_mix_param = init_mix_param
         self.diagonal_offset = diagonal_offset
@@ -387,15 +389,12 @@
     def _setup_hook(self, x_new: Tensor):
         """Perform post instantiation initialisation operation.
 
-        This checks the tolerances are within acceptable limits & instantiates
-        internal variables.
+        This instantiates internal variables.
 
         Arguments:
             x_new: New system(s) that is to be mixed.
         """
         dtype, device = x_new.dtype, x_new.device
-        # Make a call to the parent's setup_hook to check tolerances
-        super()._setup_hook(dtype)
 
         # Tensors are converted to _shape_in when passed in and back to their
         # original shape _shape_out when returned to the user.
@@ -410,6 +409,11 @@
         self._x_hist = torch.zeros(size, dtype=dtype, device=device)
         self._f = torch.zeros(size, dtype=dtype, device=device)
 
+    @property
+    def delta(self) -> Tensor:
+        """Difference between the current & previous systems"""
+        return self._delta.reshape(self._shape_out)
+
     def __call__(self, x_new: Tensor, x_old: Optional[Tensor] = None
                  ) -> Tensor:
         """Perform Anderson mixing operation.
@@ -451,8 +455,8 @@
 
         # If a sufficient history has been built up then use Anderson mixing
         if self._step_number > self.generations:
-            # Setup and solve the linear equation system, as described in equation
-            # 4.3 (Eyert), to get the coefficients "thetas":
+            # Setup and solve the linear equation system, as described in
+            # equation 4.3 (Eyert), to get the coefficients "thetas":
             #   a(i,j) =  <F(l) - F(l-i)|F(l) - F(l-j)>
             #   b(i)   =  <F(l) - F(l-i)|F(l)>
             # here dF = <F(l) - F(l-i)|
@@ -464,27 +468,29 @@
             # vectors by adding 1 + offset^2 to the diagonals of "a", see
             # equation 8.2 (Eyert)
             if self.diagonal_offset is not None:
-                a += torch.eye(a.shape[-1], device=x_new.device) * (self.diagonal_offset ** 2)
+                a += (torch.eye(a.shape[-1], device=x_new.device)
+                      * (self.diagonal_offset ** 2))
 
             # Solve for the coefficients. As torch.solve cannot solve for 1D
             # tensors a blank dimension must be added
             thetas = torch.squeeze(torch.solve(torch.unsqueeze(b, -1), a)[0])
 
-            # Construct the 2nd terms of equations 4.1 and 4.2 (Eyert). These are
+            # Construct the 2'nd terms of eq 4.1 & 4.2 (Eyert). These are
             # the "averaged" histories of x and F respectively:
             #   x_bar = sum(j=1 -> m) ϑ_j(l) * (|x(l-j)> - |x(l)>)
             #   f_bar = sum(j=1 -> m) ϑ_j(l) * (|F(l-j)> - |F(l)>)
-            # These are not the x_bar & F_var values of equations 4.1 & 4.2 (Eyert)
+            # These are not the x_bar & F_var values of eq. 4.1 & 4.2 (Eyert)
             # yet as they are still missing the 1st terms.
-            x_bar = torch.einsum('...h,h...v->...v', thetas, (self._x_hist[1:] - self._x_hist[0]))
+            x_bar = torch.einsum('...h,h...v->...v', thetas,
+                                 (self._x_hist[1:] - self._x_hist[0]))
             f_bar = torch.einsum('...h,h...v->...v', thetas, -df)
 
             # The first terms of equations 4.1 & 4.2 (Eyert):
             #   4.1: |x(l)> and & 4.2: |F(l)>
             # Have been replaced by:
             #   ϑ_0(l) * |x(j)> and ϑ_0(l) * |x(j)>
-            # respectively, where "ϑ_0(l)" is the coefficient for the current step
-            # and is defined as (Anderson):
+            # respectively, where "ϑ_0(l)" is the coefficient for the current
+            # step and is defined as (Anderson):
             #   ϑ_0(l) = 1 - sum(j=1 -> m) ϑ_j(l)
             # Code deviates from DFTB+ here to prevent "stability issues"
             # theta_0 = 1 - torch.sum(thetas)
@@ -530,7 +536,8 @@
         # Invert the cull_list, gather & reassign self._delta self._x_hist &
         # self._f so only those marked False remain.
         cull = ~cull_list
-        self._delta, self._f = self._delta[cull], self._f[:, cull]
+        self._delta = self._delta[cull]
+        self._f = self._f[:, cull]
         self._x_hist = self._x_hist[:, cull]
 
         # Adjust the the shapes accordingly
@@ -543,13 +550,4 @@
         # Reset all internal attributes.
         self._step_number = 0
         self._x_hist = self._f = self._delta = None
-        self._shape_in = self._shape_out = None
-
-    @property
-    def delta(self) -> Tensor:
-        """Difference between the current & previous systems"""
-        return self._delta.reshape(self._shape_out)
-=======
-        self._x_old = self._x_old[cull]
-        self._delta = self._delta[cull]
->>>>>>> 5548fffa
+        self._shape_in = self._shape_out = None